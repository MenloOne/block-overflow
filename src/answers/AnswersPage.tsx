import * as React from 'react'
<<<<<<< HEAD
import Moment from 'react-moment'
import moment from 'moment'
import 'bootstrap/dist/css/bootstrap.min.css'
=======
import moment from 'moment'
>>>>>>> f564abcb

import A from '../components/A'
import TopNav from '../components/TopNav'
import Loader from '../components/Loader'
import Sidebar from '../components/Sidebar'

import AnswersBoard from './AnswersBoard'
import { Forum, ForumContext } from '../models/Forum'
<<<<<<< HEAD
import { AccountContext, withAcct, MetamaskStatus } from "../models/Account";
=======
import { AccountContext, MetamaskStatus, withAcct } from '../models/Account'
>>>>>>> f564abcb
import { history } from '../router'
import A from '../components/A'
import Sidebar from '../components/Sidebar'

<<<<<<< HEAD
import Lottery from '../models/Lottery'
import { CIDZero } from '../storage/HashUtils'

import utils from '../utils'

=======
import 'bootstrap/dist/css/bootstrap.min.css'
>>>>>>> f564abcb
import '../App.scss'
import Moment from 'react-moment'
import Loader from '../components/Loader'
import utils from '../utils'
import { withSockets } from '../SocketContext'


interface ForumProps {
    params: { address: string },
    acct: AccountContext
    socket: SocketIOClient.Socket
}

interface ForumState {
    forum: ForumContext
    lottery?: Lottery,
}


class AnswersPage extends React.Component<ForumProps> {

    state : ForumState
    forum : Forum

    constructor(props : ForumProps, context) {
        super(props, context)

        this.forum = new Forum(props.params.address)
        this.forum.setSocket(props.socket)

        this.state = {
            forum: { model: this.forum, svc: this.forum}
        }

        this.refreshLotteries = this.refreshLotteries.bind(this)
        this.refreshMessages = this.refreshMessages.bind(this)

        this.prepForum(props)

        this.updateForum(props)
    }

    componentWillMount() {
        this.subscribe(this.state.forum.svc)
    }

    componentWillUnmount() {
        this.unsubscribe(this.state.forum.svc)
    }

    subscribe(forum: Forum) {
        forum.subscribeMessages(CIDZero, this.refreshMessages)
        this.refreshMessages()

        forum.subscribeLotteries(this.refreshLotteries)
        this.refreshLotteries()
    }

    unsubscribe(forum: Forum) {
        forum.subscribeMessages(CIDZero, null)
        forum.subscribeLotteries(null)
    }

    async refreshMessages() {
        const messages = await this.state.forum.svc.getChildrenMessages(CIDZero)
        this.setState({ messages })
    }

    async refreshLotteries() {
        const lottery = await this.state.forum.model.lottery
        this.setState({ lottery })
    }


    async prepForum(props: ForumProps) {
        try {
            await this.forum.setWeb3Account(props.acct.svc)
        } catch (e) {
            // If this fails we probably got a bad forum address
            console.log('Error setting up forum ', e)
            history.push('/')
        }
        this.setState({ forum: { model: Object.assign({}, this.forum), svc: this.forum }  })
    }

    componentWillReceiveProps(nextProps : ForumProps, nextContext) {
        this.updateForum(nextProps)
        this.forum.setSocket(nextProps.socket)
    }

    async updateForum(nextProps: ForumProps) {

        if (nextProps.params.address !== this.props.params.address) {
            this.forum = new Forum(nextProps.params.address)
            this.prepForum(nextProps)
            return
        }

        if (nextProps.acct.model.address !== this.props.acct.model.address) {
            this.prepForum(nextProps)
        }

        if (!this.state.forum.model.lottery.hasEnded) {
            await this.state.forum.svc.ready
            this.subscribe(this.state.forum.svc)   
        }

    }

    render() {

        let hours;

        hours = false;
<<<<<<< HEAD
        
=======

>>>>>>> f564abcb
        if (this.state.forum.model.topic && this.state.forum.model.topic.date && this.state.forum.model.topic.date !== 0) {
            const end = moment(this.state.forum.model.topic.date)
            const now = moment(Date.now())

            const duration = moment.duration(now.diff(end));
            hours = duration.asHours() < 0 ? (duration.asHours() * -1).toFixed(0) : duration.asHours().toFixed(0);
        }

        return (
<<<<<<< HEAD
            
=======

>>>>>>> f564abcb
            <div>
                <TopNav/>

                <div className="content-wrapper">
                    <div className="container">
                        <div className="row">
                            <div className="col-12">
                                <p className="Page-permalink">
                                    <A href='/'>Topics</A>
                                    {this.state.forum.model.topic && this.state.forum.model.topic.title && <span> &bull; </span>}
                                    {this.state.forum.model.topic && this.state.forum.model.topic.title && <span>{this.state.forum.model.topic.title}</span>}
                                </p>
                            </div>
                        </div>
                        <div className="row">
                            <div className="col-8">
                                <AnswersBoard forum={this.state.forum} />
                            </div>
                            <div className="col-4 sidebar">

                                <div className="user-stats right-side-box white-bg">
                                    <div className="block-header">
                                        <h4>Thread Metrics</h4>
                                    </div>
                                    <div className="block-padding">

<<<<<<< HEAD
                                        {(this.props.acct.model.status === MetamaskStatus.Ok && this.state.forum.svc.synced.isFulfilled()) ? <div className="stat"><div className="stat-label-wrapper">
                                                <span className="number-circle">
                                                    {this.state.forum.model.messages.messages[0].children.length}
                                                </span>
                                                <div className="stat-labels">
                                                    <span>Total Answers</span>
                                                </div>
                                            </div>
                                        </div> : <div className="stat"><div className="stat-label-wrapper"><Loader /></div></div>}

                                        {(this.state.lottery && this.state.lottery.pool !== 0 && this.props.acct.model.status === MetamaskStatus.Ok && this.state.forum.svc.synced.isFulfilled()) ? (<div className="stat">
                                                <div className="stat-label-wrapper">
                                                    <span className="number-circle">
                                                        {utils.formatNumber(this.state.lottery.pool.toFixed(0))}
                                                    </span>
                                                    <div className="stat-labels">
                                                        {this.state.lottery && this.state.lottery.endTime < Date.now() && this.state.lottery && this.state.lottery.claimed && (this.state.lottery.author !== this.state.lottery.winner) && <span>ONE rewarded</span>}
                                                        {this.state.lottery && this.state.lottery.endTime < Date.now() && this.state.lottery && this.state.lottery.claimed && (this.state.lottery.author === this.state.lottery.winner) && <span>ONE reclaimed</span>}
                                                        {this.state.lottery && this.state.lottery.endTime < Date.now() && this.state.lottery && !this.state.lottery.claimed ? <span>to be claimed</span> : null}
                                                        {this.state.lottery && this.state.lottery.endTime > Date.now() && this.state.lottery && !this.state.lottery.claimed ? <span>ONE bounty</span> : null}
                                                        {/* <span>($11 USD)</span> */}
                                                    </div>
                                                </div>
                                        </div>) : <div className="stat"><div className="stat-label-wrapper"><Loader /></div></div>}
                                        {(this.props.acct.model.status === MetamaskStatus.Ok && this.state.forum.svc.synced.isFulfilled()) ? <div className="stat">
                                            <div className="stat-label-wrapper">
                                                <span className="number-circle">
                                                    {this.state.lottery && this.state.lottery.winningVotes ? utils.formatNumber(this.state.lottery.winningVotes) : 0}
=======
                                        {(this.props.acct.model.status === MetamaskStatus.Ok && this.state.forum.svc.ready.isFulfilled()) ? <div className="stat"><div className="stat-label-wrapper">
                                                <span className="number-circle">
                                                    {this.state.forum.model.messages.messages[0].children.length}
                                                </span>
                                            <div className="stat-labels">
                                                <span>Total Answers</span>
                                            </div>
                                        </div>
                                        </div> : <div className="stat"><div className="stat-label-wrapper"><Loader /></div></div>}

                                        {(this.state.forum.model.pool !== 0 && this.props.acct.model.status === MetamaskStatus.Ok && this.state.forum.svc.ready.isFulfilled()) ? (<div className="stat">
                                            <div className="stat-label-wrapper">
                                                    <span className="number-circle">
                                                        {utils.formatNumber((this.state.forum.model.pool / 10 ** 18).toFixed(0))}
                                                    </span>
                                                <div className="stat-labels">
                                                    {this.state.forum.model.endTimestamp < Date.now() &&  this.state.forum.model.claimed && (this.state.forum.model.author !== this.state.forum.model.winner) && <span>ONE rewarded</span>}
                                                    {this.state.forum.model.endTimestamp < Date.now() &&  this.state.forum.model.claimed && (this.state.forum.model.author === this.state.forum.model.winner) && <span>ONE reclaimed</span>}
                                                    {this.state.forum.model.endTimestamp < Date.now() && !this.state.forum.model.claimed ? <span>to be claimed</span> : null}
                                                    {this.state.forum.model.endTimestamp > Date.now() && !this.state.forum.model.claimed ? <span>ONE bounty</span> : null}
                                                    {/* <span>($11 USD)</span> */}
                                                </div>
                                            </div>
                                        </div>) : <div className="stat"><div className="stat-label-wrapper"><Loader /></div></div>}
                                        {(this.props.acct.model.status === MetamaskStatus.Ok && this.state.forum.svc.ready.isFulfilled()) ? <div className="stat">
                                            <div className="stat-label-wrapper">
                                                <span className="number-circle">
                                                    {this.state.forum.model.winningVotes ? utils.formatNumber(this.state.forum.model.winningVotes) : 0}
>>>>>>> f564abcb
                                                </span>
                                                <div className="stat-labels">
                                                    <span>Winning Votes</span>
                                                </div>
                                            </div>
                                        </div> : <div className="stat"><div className="stat-label-wrapper"><Loader /></div></div>}
<<<<<<< HEAD
                                        {(this.props.acct.model.status === MetamaskStatus.Ok && this.state.forum.svc.synced.isFulfilled()) && this.state.lottery && this.state.lottery.endTime ? <div className="stat">
=======
                                        {(this.props.acct.model.status === MetamaskStatus.Ok && this.state.forum.svc.ready.isFulfilled()) && this.state.forum.model.endTimestamp ? <div className="stat">
>>>>>>> f564abcb
                                            <div className="stat-label-wrapper">
                                                <span className="number-circle">
                                                    {hours}
                                                </span>
                                                <span className="stat-labels">
                                                    <span>Question Age (hours)</span>
                                                    <span> <Moment format="MMM D, YYYY h:MMa">{this.state.forum.model.topic ? this.state.forum.model.topic.date : ''}</Moment></span>
                                                </span>
                                            </div>
                                        </div> : <div className="stat"><div className="stat-label-wrapper"><Loader /></div></div>}
                                    </div>
                                </div>
                                <Sidebar />
                            </div>
                        </div>
                    </div>
                </div>
            </div>
        )
    }
}

export default withAcct(withSockets(AnswersPage))<|MERGE_RESOLUTION|>--- conflicted
+++ resolved
@@ -1,37 +1,15 @@
 import * as React from 'react'
-<<<<<<< HEAD
-import Moment from 'react-moment'
 import moment from 'moment'
-import 'bootstrap/dist/css/bootstrap.min.css'
-=======
-import moment from 'moment'
->>>>>>> f564abcb
 
-import A from '../components/A'
 import TopNav from '../components/TopNav'
-import Loader from '../components/Loader'
-import Sidebar from '../components/Sidebar'
-
 import AnswersBoard from './AnswersBoard'
 import { Forum, ForumContext } from '../models/Forum'
-<<<<<<< HEAD
-import { AccountContext, withAcct, MetamaskStatus } from "../models/Account";
-=======
 import { AccountContext, MetamaskStatus, withAcct } from '../models/Account'
->>>>>>> f564abcb
 import { history } from '../router'
 import A from '../components/A'
 import Sidebar from '../components/Sidebar'
 
-<<<<<<< HEAD
-import Lottery from '../models/Lottery'
-import { CIDZero } from '../storage/HashUtils'
-
-import utils from '../utils'
-
-=======
 import 'bootstrap/dist/css/bootstrap.min.css'
->>>>>>> f564abcb
 import '../App.scss'
 import Moment from 'react-moment'
 import Loader from '../components/Loader'
@@ -47,7 +25,6 @@
 
 interface ForumState {
     forum: ForumContext
-    lottery?: Lottery,
 }
 
 
@@ -65,46 +42,9 @@
         this.state = {
             forum: { model: this.forum, svc: this.forum}
         }
-
-        this.refreshLotteries = this.refreshLotteries.bind(this)
-        this.refreshMessages = this.refreshMessages.bind(this)
-
+        
         this.prepForum(props)
-
-        this.updateForum(props)
     }
-
-    componentWillMount() {
-        this.subscribe(this.state.forum.svc)
-    }
-
-    componentWillUnmount() {
-        this.unsubscribe(this.state.forum.svc)
-    }
-
-    subscribe(forum: Forum) {
-        forum.subscribeMessages(CIDZero, this.refreshMessages)
-        this.refreshMessages()
-
-        forum.subscribeLotteries(this.refreshLotteries)
-        this.refreshLotteries()
-    }
-
-    unsubscribe(forum: Forum) {
-        forum.subscribeMessages(CIDZero, null)
-        forum.subscribeLotteries(null)
-    }
-
-    async refreshMessages() {
-        const messages = await this.state.forum.svc.getChildrenMessages(CIDZero)
-        this.setState({ messages })
-    }
-
-    async refreshLotteries() {
-        const lottery = await this.state.forum.model.lottery
-        this.setState({ lottery })
-    }
-
 
     async prepForum(props: ForumProps) {
         try {
@@ -122,8 +62,7 @@
         this.forum.setSocket(nextProps.socket)
     }
 
-    async updateForum(nextProps: ForumProps) {
-
+    async updateForum(nextProps : ForumProps) {
         if (nextProps.params.address !== this.props.params.address) {
             this.forum = new Forum(nextProps.params.address)
             this.prepForum(nextProps)
@@ -133,12 +72,6 @@
         if (nextProps.acct.model.address !== this.props.acct.model.address) {
             this.prepForum(nextProps)
         }
-
-        if (!this.state.forum.model.lottery.hasEnded) {
-            await this.state.forum.svc.ready
-            this.subscribe(this.state.forum.svc)   
-        }
-
     }
 
     render() {
@@ -146,11 +79,7 @@
         let hours;
 
         hours = false;
-<<<<<<< HEAD
-        
-=======
 
->>>>>>> f564abcb
         if (this.state.forum.model.topic && this.state.forum.model.topic.date && this.state.forum.model.topic.date !== 0) {
             const end = moment(this.state.forum.model.topic.date)
             const now = moment(Date.now())
@@ -160,11 +89,7 @@
         }
 
         return (
-<<<<<<< HEAD
-            
-=======
 
->>>>>>> f564abcb
             <div>
                 <TopNav/>
 
@@ -191,36 +116,6 @@
                                     </div>
                                     <div className="block-padding">
 
-<<<<<<< HEAD
-                                        {(this.props.acct.model.status === MetamaskStatus.Ok && this.state.forum.svc.synced.isFulfilled()) ? <div className="stat"><div className="stat-label-wrapper">
-                                                <span className="number-circle">
-                                                    {this.state.forum.model.messages.messages[0].children.length}
-                                                </span>
-                                                <div className="stat-labels">
-                                                    <span>Total Answers</span>
-                                                </div>
-                                            </div>
-                                        </div> : <div className="stat"><div className="stat-label-wrapper"><Loader /></div></div>}
-
-                                        {(this.state.lottery && this.state.lottery.pool !== 0 && this.props.acct.model.status === MetamaskStatus.Ok && this.state.forum.svc.synced.isFulfilled()) ? (<div className="stat">
-                                                <div className="stat-label-wrapper">
-                                                    <span className="number-circle">
-                                                        {utils.formatNumber(this.state.lottery.pool.toFixed(0))}
-                                                    </span>
-                                                    <div className="stat-labels">
-                                                        {this.state.lottery && this.state.lottery.endTime < Date.now() && this.state.lottery && this.state.lottery.claimed && (this.state.lottery.author !== this.state.lottery.winner) && <span>ONE rewarded</span>}
-                                                        {this.state.lottery && this.state.lottery.endTime < Date.now() && this.state.lottery && this.state.lottery.claimed && (this.state.lottery.author === this.state.lottery.winner) && <span>ONE reclaimed</span>}
-                                                        {this.state.lottery && this.state.lottery.endTime < Date.now() && this.state.lottery && !this.state.lottery.claimed ? <span>to be claimed</span> : null}
-                                                        {this.state.lottery && this.state.lottery.endTime > Date.now() && this.state.lottery && !this.state.lottery.claimed ? <span>ONE bounty</span> : null}
-                                                        {/* <span>($11 USD)</span> */}
-                                                    </div>
-                                                </div>
-                                        </div>) : <div className="stat"><div className="stat-label-wrapper"><Loader /></div></div>}
-                                        {(this.props.acct.model.status === MetamaskStatus.Ok && this.state.forum.svc.synced.isFulfilled()) ? <div className="stat">
-                                            <div className="stat-label-wrapper">
-                                                <span className="number-circle">
-                                                    {this.state.lottery && this.state.lottery.winningVotes ? utils.formatNumber(this.state.lottery.winningVotes) : 0}
-=======
                                         {(this.props.acct.model.status === MetamaskStatus.Ok && this.state.forum.svc.ready.isFulfilled()) ? <div className="stat"><div className="stat-label-wrapper">
                                                 <span className="number-circle">
                                                     {this.state.forum.model.messages.messages[0].children.length}
@@ -249,18 +144,13 @@
                                             <div className="stat-label-wrapper">
                                                 <span className="number-circle">
                                                     {this.state.forum.model.winningVotes ? utils.formatNumber(this.state.forum.model.winningVotes) : 0}
->>>>>>> f564abcb
                                                 </span>
                                                 <div className="stat-labels">
                                                     <span>Winning Votes</span>
                                                 </div>
                                             </div>
                                         </div> : <div className="stat"><div className="stat-label-wrapper"><Loader /></div></div>}
-<<<<<<< HEAD
-                                        {(this.props.acct.model.status === MetamaskStatus.Ok && this.state.forum.svc.synced.isFulfilled()) && this.state.lottery && this.state.lottery.endTime ? <div className="stat">
-=======
                                         {(this.props.acct.model.status === MetamaskStatus.Ok && this.state.forum.svc.ready.isFulfilled()) && this.state.forum.model.endTimestamp ? <div className="stat">
->>>>>>> f564abcb
                                             <div className="stat-label-wrapper">
                                                 <span className="number-circle">
                                                     {hours}
