--- conflicted
+++ resolved
@@ -90,33 +90,6 @@
         width: 3.3rem;
         text-align: center;
     }
-<<<<<<< HEAD
-    table {
-        color: green;
-        td {
-            padding: .1rem .4rem;
-        }
-        input {
-        color: green;
-        }
-        strong {
-            color: black;
-            font-weight: 600;
-        }
-    }
-}
-
-.list-actions {
-    align-items: center;
-    margin-bottom: 2rem;
-    .btn {
-        margin: 0;
-    }
-}
-
-.question {
-    padding: 1.5rem 1rem;
-=======
     p {
         text-align: center;
         span {
@@ -134,17 +107,14 @@
 
 .question {
     padding: 10px 14px;
->>>>>>> e3b6878c
     display: flex;
     .title {
         color: #2c3035;
     }
-    time {
-        color: #6B768E;
-    }
     .stats {
         font-family: "Titillium web";
         min-width: 4em;
+        border-left: 1px solid #f0f4ff;
         padding: 0 0.65em;
         color: #6B768E;
         font-weight: normal;
@@ -164,7 +134,6 @@
         .subtitle {
             font-size: 0.5rem;
             letter-spacing: .02rem;
-            font-weight: 600;
         }
 
         .closed, .claim {
@@ -182,23 +151,11 @@
             background: #0033a0;
             color: white;
         }
-        .time-inline {
-            font-family: 'Inconsolata';
-            font-weight: 600;
-            font-size: 19px;
-            letter-spacing: .05rem;
-        }
     }
 
     .stats-timer {
         min-width: 10em;
         display: block;
-    }
-}
-
-.QuestionForm-tableWrapper {
-    table {
-        margin: 0 auto;
     }
 }
 
@@ -210,21 +167,12 @@
 
 .comments .question {
     transition: all .25s ease-out;
-<<<<<<< HEAD
 }
 
 .comments .question.fresh {
     background: #e0eaff;
 }
 
-=======
-}
-
-.comments .question.fresh {
-    background: #e0eaff;
-}
-
->>>>>>> e3b6878c
 
 .comments .question:hover {
     background: #FBFBFB;
