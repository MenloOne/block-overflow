--- conflicted
+++ resolved
@@ -49,19 +49,7 @@
         if (this.props.topics.model.topics.length === 0 && this.props.acct.model.status !== MetamaskStatus.Ok) {
             return (<li className=''>
                 <div style={{ textAlign: 'center', padding: '2em' }}>
-<<<<<<< HEAD
-                    <Loader /><br />Connecting to blockchain...
-                </div>
-            </li>)
-        }
-
-        if (this.props.topics.model.topics.length === 0) {
-            return (<li className=''>
-                <div style={{ textAlign: 'center', padding: '2em' }}>
-                    <Loader /><br />Loading questions...
-=======
                     <Loader /><br />Connecting...
->>>>>>> e3b6878c
                 </div>
             </li>)
         }
@@ -70,11 +58,11 @@
 
         return topics.map((m, index) => {
             return (
-                <li key={index} className='row'>
+                <div key={index} className='row'>
                     <div className='col-12'>
                         <TopicView topic={m} />
                     </div>
-                </li>
+                </div>
             )
         })
     }
@@ -83,22 +71,14 @@
     render() {
 
         return (
-            <div className="QuestionList container">
-                <ul className="nolist">
+            <div className="comments">
+                <ul>
                     { this.renderMessages() }
                     {
                         this.props.topics.model.topics.length < this.props.topics.model.total &&
-<<<<<<< HEAD
-                        <li>
-                            <div className="left-side-wrapper">
-                                <a onClick={this.clickNextPage} className='btn big-btn more-btn'>Load More...</a>
-                            </div>
-                        </li>
-=======
                         <div className="left-side-wrapper">
                             <a onClick={ this.clickNextPage } className='btn big-btn more-btn'>Load More...</a>
                         </div>
->>>>>>> e3b6878c
                     }
                 </ul>
             </div>
