--- conflicted
+++ resolved
@@ -114,35 +114,10 @@
                             <h2 className="text-center">
                                 Ask A Question
                             </h2>
-<<<<<<< HEAD
-                            <div className="QuestionForm-tableWrapper">
-                                <table>
-                                    <tbody>
-                                        <tr>
-                                            <td>
-                                                <span><strong>Bounty for Answers:</strong></span>
-                                            </td>
-                                            <td>
-                                                <span><input className='bounty field' onChange={this.onChangeBounty} value={this.state.bounty} onBlur={this.onBlurBounty} /> ONE</span>
-                                            </td>
-                                        </tr>
-                                        <tr>
-                                            <td>
-                                                <span><strong>Your current balance:</strong></span>
-                                            </td>
-                                            <td>
-                                                <span>{new BigNumber(this.props.acct.model.oneBalance).toFormat(0)} ONE</span>
-                                            </td>
-                                        </tr>
-                                    </tbody>
-                                </table>
-                            </div>
-=======
                             <p>
                                 <span><strong>Bounty for Answers:</strong> <input className='bounty field' onChange={this.onChangeBounty} value={this.state.bounty} onBlur={this.onBlurBounty} /> ONE</span><br />
                                 <span><strong>Your current balance:</strong> {new BigNumber(this.props.acct.model.oneBalance).toFormat(0)} ONE</span>
                             </p>
->>>>>>> e3b6878c
                         </div>
                     </div>
                     <div className='row'>
@@ -162,11 +137,7 @@
                     />
                     <div className="askquestion-button-wrapper">
                         <input type="submit" className="btn submit-btn" disabled={this.state.submitting} value='Post Question' />
-<<<<<<< HEAD
-                        {/* <a className="btn cancel-btn" onClick={this.onCancel}>Cancel</a> */}
-=======
                         <a className="btn cancel-btn" onClick={this.onCancel}>Cancel</a>
->>>>>>> e3b6878c
                     </div>
                     {this.state.submitting && <MetamaskModal />}
                 </div>
