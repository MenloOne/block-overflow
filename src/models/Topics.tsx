/*
 * Copyright 2018 Menlo One, Inc.
 *
 * Licensed under the Apache License, Version 2.0 (the “License”);
 * you may not use this file except in compliance with the License.
 * You may obtain a copy of the License at
 *
 * http://www.apache.org/licenses/LICENSE-2.0
 *
 * Unless required by applicable law or agreed to in writing, software
 * distributed under the License is distributed on an “AS IS” BASIS,
 * WITHOUT WARRANTIES OR CONDITIONS OF ANY KIND, either express or implied.
 * See the License for the specific language governing permissions and
 * limitations under the License.
 */

import * as React from 'react'
import { toast } from 'react-toastify'

import web3 from './Web3'
import BigNumber from 'bignumber.js'

import RemoteIPFSStorage, { IPFSTopic } from '../storage/RemoteIPFSStorage'
import HashUtils from '../storage/HashUtils'

import { QPromise } from '../utils/QPromise'

<<<<<<< HEAD
import TokenContract   from 'menlo-token/build/contracts/MenloToken.json'
import TopicsContract  from '../artifacts/MenloTopics.json'
import { MenloTopics } from '../contracts.CN/MenloTopics'
// import { MenloToken } from '../contracts/MenloToken'
=======
import { MenloTopics } from '../contracts/MenloTopics'
import { MenloToken }  from '../contracts/MenloToken'
>>>>>>> 6c530e21

import { Account } from './Account'
import Topic from './Topic'
import { MenloForum } from '../contracts.CN/MenloForum'


export class TopicsModel {
    public topics: Topic[] = []
    public query: string = ''
    public total: number = 0
}

export type TopicsContext = { model: TopicsModel, svc: Topics }


type TopicsCallback = (topic?: Topic) => void
const TOPIC_LENGTH : number = 24 * 60 * 60

export class Topics extends TopicsModel {

    public ready: any
    public synced: any

    // Private

    private allTopics: Topic[] = []

    private signalReady: () => void
    private signalSynced: () => void

    private tokenContract: MenloToken
    private contract: MenloTopics | null

    private actions: { newTopic }

    private account: string | null
    public  acctSvc: Account | null
    private remoteStorage: RemoteIPFSStorage
    private topicsCallback: TopicsCallback | null

    private initialTopicCount: number
    private filledTopicsCounter: number = 0
    private topicOffsets: Map<string, number> | {}
    private topicHashes: string[]

    private queryRegExp: RegExp
    private pageSize: number = 15
    private pageLimit: number = this.pageSize


    constructor() {
        super()

        this.ready  = QPromise((resolve) => { this.signalReady = resolve })
        this.synced = QPromise((resolve) => { this.signalSynced = resolve })

        this.remoteStorage = new RemoteIPFSStorage()
        this.account = null
        this.topicsCallback = null
    }

    public setCallback(callback : TopicsCallback) {
        this.topicsCallback = callback
    }

    public setFilter(query: string, filters?: { any }) {
        this.query = query.toLowerCase()
        const pattern = `(${this.query.toLowerCase().split(' ').filter(s => s.length > 0).map(s => `(?=.*${s})`).join('')})`
        this.queryRegExp = RegExp(pattern)
        this.onModifiedTopic()
    }

    public getNextPage() {
        this.pageLimit += this.pageSize
        this.onModifiedTopic()
    }

    async setAccount(acct : Account) {
        if (acct.address === this.account || acct.address === null) {
            return
        }

        try {
            this.account = acct.address
            this.acctSvc = acct

            this.tokenContract = await MenloToken.createAndValidate(web3, this.acctSvc.contractAddresses.MenloToken)
            this.contract = await MenloTopics.createAndValidate(web3, this.acctSvc.contractAddresses.MenloTopics)

            this.topicOffsets = {}
            this.topicHashes = []
            this.initialTopicCount = (await this.contract.topicsCount).toNumber()

            const newTopic = (await this.contract.ACTION_NEWTOPIC).toNumber()
            this.actions = { newTopic }

            this.watchForTopics()

            this.signalReady()

            if (this.initialTopicCount === 0) {
                this.signalSynced()
            }

            this.onModifiedTopic()
        } catch (e) {
            console.error(e)
            // throw(e)
        }
    }

    async watchForTopics() {
        await this.ready
        const topics = this.contract!

        topics.NewTopicEvent({}).watch({fromBlock:0, toBlock:'latest'}, (error, result) => {
            if (error) {
                console.error( error )
                return
            }

            const forumAdddress = result.args._forum.toString()

            if (typeof this.topicHashes[forumAdddress] !== 'undefined') {
                console.error('Received duplicate Topic! ', forumAdddress)
                return
            }

            const offset = this.topicHashes.length
            console.log(`[[ Topic ]] ( ${offset} ) ${forumAdddress}`)

            this.topicOffsets[forumAdddress] = offset
            this.topicHashes.push(forumAdddress)

            const message = new Topic( this, forumAdddress, offset )
            this.allTopics.push(message)
            this.fillTopic(message)

            this.filledTopicsCounter++;

            if (this.filledTopicsCounter >= this.initialTopicCount) {
                this.signalSynced()
            }
        })
    }

    async fillTopic(topic: Topic) {
        await this.ready
        const contract = this.contract!;

        try {
            // console.log(`[[ Fill Topic ]] ( ${topic.offset} ) ${topic.metadata.messageHash}`)

            // Grab data from the actual Forum contract
            const forumContract = await MenloForum.createAndValidate(web3, topic.forumAddress);
            [topic.endTime, topic.winningVotes, topic.totalAnswers, topic.pool] = (await Promise.all([
                forumContract.endTimestamp,
                forumContract.winningVotes,
                forumContract.postCount,
                forumContract.pool
                ])).map(bn => bn.toNumber());
            topic.totalAnswers -= 1;
            topic.pool /= 10 ** 18;

            const md: [string, boolean, BigNumber, BigNumber, string] = await contract.forums(topic.forumAddress);
            topic.metadata = {
                messageHash: HashUtils.solidityHashToCid(md[0]),
                isClosed:    (topic.endTime < (new Date()).getTime())
            };

            const ipfsTopic = await this.remoteStorage.getMessage(topic.metadata.messageHash);
            Object.assign(topic, ipfsTopic);

            [topic.winner] = (await Promise.all([
                forumContract.winner
            ]));

            topic.endTime *= 1000 // Convert to Milliseconds
            topic.isAnswered = (topic.winner !== topic.author)
            topic.iWon = (topic.winner === this.account)
            topic.bounty = (await this.tokenContract.balanceOf(topic.forumAddress)).toNumber() / 10 ** 18
            topic.isClaimed = (topic.bounty === 0)

            topic.error  = null
            topic.filled = true
        } catch (e) {
            console.log('Error with Topic ', topic, ' Error ', e)

            if (!topic.error) {
                setTimeout(() => { this.fillTopic(topic) }, 100)
            }

            topic.error = e
            topic.title = 'IPFS Retrieval Issue. Retrying...'
            topic.body  = '...'

        } finally {
            this.onModifiedTopic(topic)
        }
    }


    onModifiedTopic(topic?: Topic) {

        // Filter to search query/filters
        let allTopics = this.allTopics
        if (this.query.length > 0) {
            allTopics = allTopics.filter(t => this.queryRegExp.test(t.title.toLowerCase()))
        }
        this.total  = allTopics.length

        // Copy paged topics out to model
        this.topics = allTopics.filter(m => m.filled).sort((a, b) => b.endTime - a.endTime).slice(0, this.pageLimit)

        // Send message back
        if (this.topicsCallback) {
            this.topicsCallback(topic)
        }
    }

    public topicOffset(id : string) {
        return this.topicOffsets[id]
    }

    public getTopic(id : string) : Topic {
        return this.allTopics[this.topicOffset(id)]
    }

    async createTopic(title: string, body: string, bounty: number) : Promise<object> {
        await this.ready
        const contract = this.contract!

        const ipfsTopic : IPFSTopic = {
            version: 1,
            offset: this.topicHashes.length,
            author: this.account!,
            date: Date.now(),
            title,
            body,
        }

        let ipfsHash

        try {

            if (!ipfsTopic.title || !ipfsTopic.body || !bounty) {
                throw new Error('Please fill out all of the fields.');
            }

            // Create message and pin it to remote IPFS
            ipfsHash = await this.remoteStorage.createTopic(ipfsTopic)

            const hashSolidity = HashUtils.cidToSolidityHash(ipfsHash)

            // Send it to Blockchain
            const data : string[] = [hashSolidity.toString(), TOPIC_LENGTH.toString()]
            const result = await this.tokenContract.transferAndCallTx(contract.address, bounty * 10 ** 18, this.actions.newTopic, data).send({})
            console.log(result)

            return {
                id: ipfsHash,
                ...ipfsTopic
            }
        } catch (e) {
            if (ipfsHash) {
                // Failed - unpin it from ipfs.menlo.one
                // this.localStorage.rm(ipfsHash)
                this.remoteStorage.unpin(ipfsHash)
            }

            let msg = e.message
            let timeout = 4000

            if (e.message === "Error: MetaMask Tx Signature: User denied transaction signature.") {
                msg = "You cancelled the MetaMask transaction."
                timeout = 1500
            }

            console.error(e)
            toast(msg, {
                autoClose: timeout,
                toastId: 123
            })
            throw e
        }
    }
}


export const TopicsCtxtComponent = React.createContext({})


export function withTopics(Component) {
    // ...and returns another component...

    return function withTopicsComponent(props) {
        // ... and renders the wrapped component with the context theme!
        // Notice that we pass through any additional props as well
        return (
            <TopicsCtxtComponent.Consumer>
                {(topics: Topics) => <Component { ...props } topics={ topics }/>}
            </TopicsCtxtComponent.Consumer>
        )
    }
}
<|MERGE_RESOLUTION|>--- conflicted
+++ resolved
@@ -25,15 +25,8 @@
 
 import { QPromise } from '../utils/QPromise'
 
-<<<<<<< HEAD
-import TokenContract   from 'menlo-token/build/contracts/MenloToken.json'
-import TopicsContract  from '../artifacts/MenloTopics.json'
 import { MenloTopics } from '../contracts.CN/MenloTopics'
 // import { MenloToken } from '../contracts/MenloToken'
-=======
-import { MenloTopics } from '../contracts/MenloTopics'
-import { MenloToken }  from '../contracts/MenloToken'
->>>>>>> 6c530e21
 
 import { Account } from './Account'
 import Topic from './Topic'
