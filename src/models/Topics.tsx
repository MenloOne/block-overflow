--- conflicted
+++ resolved
@@ -32,6 +32,7 @@
 import { ContentNode } from '../ContentNode/BlockOverflow'
 import { MessageCTOGet, TopicCTOGet } from '../ContentNode/BlockOverflow.cto'
 
+
 export class TopicsModel {
     public topics: Topic[] = []
     public query: string | null = null
@@ -170,100 +171,6 @@
         }
     }
 
-<<<<<<< HEAD
-    async watchForTopics() {
-        await this.ready
-        const topics = this.contract!
-
-        topics.NewTopicEvent({}).watch({fromBlock:0, toBlock:'latest'}, (error, result) => {
-            if (error) {
-                console.error( `[[ Topic ERROR ]] ${error}` )
-                return
-            }
-
-            const forumAdddress = result.args._forum.toString()
-
-            if (typeof this.topicHashes[forumAdddress] !== 'undefined') {
-                console.error('Received duplicate Topic! ', forumAdddress)
-                return
-            }
-
-            const offset = this.topicHashes.length
-            console.log(`[[ Topic ]] ( ${offset} ) ${forumAdddress}`)
-
-            this.topicOffsets[forumAdddress] = offset
-            this.topicHashes.push(forumAdddress)
-
-            const message = new Topic( this, forumAdddress, offset )
-            this.allTopics.push(message)
-            this.fillTopic(message)
-
-            this.filledTopicsCounter++;
-
-            if (this.filledTopicsCounter >= this.initialTopicCount) {
-                this.signalSynced()
-            }
-        })
-    }
-
-    async fillTopic(topic: Topic) {
-        await this.ready
-        const contract = this.contract!;
-
-        try {
-            // console.log(`[[ Fill Topic ]] ( ${topic.offset} ) ${topic.metadata.messageHash}`)
-
-            // Grab data from the actual Forum contract
-            const forumContract = await MenloForum.createAndValidate(web3, topic.forumAddress);
-            [topic.endTime, topic.winningVotes, topic.totalAnswers, topic.pool] = (await Promise.all([
-                forumContract.endTimestamp,
-                forumContract.winningVotes,
-                forumContract.postCount,
-                forumContract.pool
-                ])).map(bn => bn.toNumber());
-            topic.totalAnswers -= 1;
-            topic.pool /= 10 ** 18;
-
-            const md: [string, boolean, BigNumber, BigNumber, string] = await contract.forums(topic.forumAddress);
-            topic.metadata = {
-                messageHash: HashUtils.solidityHashToCid(md[0]),
-                isClosed:    (topic.endTime < (new Date()).getTime())
-            };
-
-            const ipfsTopic = await this.remoteStorage.getMessage(topic.metadata.messageHash);
-            Object.assign(topic, ipfsTopic);
-
-            [topic.winner] = (await Promise.all([
-                forumContract.winner
-            ]));
-
-            topic.endTime *= 1000 // Convert to Milliseconds
-            topic.isAnswered = (topic.winner !== topic.author)
-            topic.iWon = (topic.winner === this.account)
-            topic.bounty = (await this.tokenContract.balanceOf(topic.forumAddress)).toNumber() / 10 ** 18
-            topic.isClaimed = (topic.bounty === 0)
-
-            topic.error  = null
-            topic.filled = true
-        } catch (e) {
-            console.log('Error with Topic ', topic, ' Error ', e)
-
-            if (!topic.error) {
-                setTimeout(() => { this.fillTopic(topic) }, 100)
-            }
-
-            topic.error = e
-            topic.title = 'IPFS Retrieval Issue. Retrying...'
-            topic.body  = '...'
-
-        } finally {
-            this.onModifiedTopic(topic)
-        }
-    }
-
-
-=======
->>>>>>> e3b6878c
     onModifiedTopic(topic?: Topic) {
 
         // Send message back
