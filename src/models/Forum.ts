--- conflicted
+++ resolved
@@ -81,18 +81,13 @@
 
     public cn: ContentNode
     public tokenContract: MenloToken | null
-    // private tokenContractJS: any
+    private tokenContractJS: any
 
     public contractAddress: string
     public contract: MenloForum | null
 
-<<<<<<< HEAD
-    private acct: Account
-    // private actions: { post, upvote, downvote }
-=======
     private acct: Account | null
     private actions: { post, upvote, downvote }
->>>>>>> e3b6878c
 
     public account: string | null
     public remoteStorage: RemoteIPFSStorage
@@ -200,46 +195,6 @@
             this.tokenContract = new MenloToken(web3, this.acct.contractAddresses.MenloToken)
             this.contract = await MenloForum.createAndValidate(web3, this.contractAddress)
 
-<<<<<<< HEAD
-            const hash : SolidityHash = (await this.contract.topicHash).toString()
-            this.topic = await this.remoteStorage.getMessage<IPFSTopic>(HashUtils.solidityHashToCid(hash));
-            // const [post, upvote, downvote] = (await Promise.all([
-            //     this.contract.ACTION_POST,
-            //     this.contract.ACTION_UPVOTE,
-            //     this.contract.ACTION_DOWNVOTE
-            // ])).map(bn => bn.toNumber());
-
-            // this.actions = { post, upvote, downvote };
-
-            [this.initialSyncEpoch, this.lotteryLength, this.postCost, this.voteCost] = (await Promise.all([
-                this.contract.postCount,
-                this.contract.epochLength,
-                this.contract.postCost,
-                this.contract.voteCost
-            ])).map(bn => bn.toNumber())
-
-            this.initialSyncEpoch -= 1
-            this.lotteryLength    *= 1000
-
-            // Figure out cost for post
-            // this.postGas = await this.tokenContract.transferAndCall.estimateGas(this.contract.address, 1 * 10**18, this.actions.post, [SolidityHashZero, '0x0000000000000000000000000000000000000000000000000000000000000000'])
-            // this.voteGas = await this.tokenContract.transferAndCall.estimateGas(this.contract.address, 1 * 10**18, this.actions.upvote, ['0x0000000000000000000000000000000000000000000000000000000000000000'])
-            // console.log(`postGas ${this.postGas}, voteGas ${this.voteGas}`)
-
-            this.watchForAnswers()
-            this.watchForVotes()
-            this.watchForComments()
-            this.watchForPayouts()
-
-            this.lottery.refresh()
-            this.signalReady()
-
-            if (this.initialSyncEpoch === 0) {
-                this.signalSynced()
-            }
-
-=======
->>>>>>> e3b6878c
         } catch (e) {
             console.error(e)
             throw(e)
@@ -250,95 +205,10 @@
         return this.messageOffsets[id]
     }
 
-<<<<<<< HEAD
-    async watchForVotes() {
-        await this.synced
-        const forum = this.contract!
-
-        forum.VoteEvent({}).watch({}, (error, result) => {
-            if (error) {
-                console.error( error )
-                return
-            }
-
-            const offset    = result.args._offset as number
-            // const direction = result.args._direction as number
-
-            // console.log(`[[ Vote ]] ( ${offset} ) > ${direction}` )
-
-            const message = this.messages.get(this.topicHashes[offset])
-            if (message) {
-                this.updateVotesData(message, 0)
-                this.onModifiedMessage(message)
-            }
-
-            this.lottery.refresh()
-        })
-    }
-
-
-    async watchForAnswers() {
-        await this.ready
-        const forum = this.contract!
-
-        forum.AnswerEvent({}).watch({}, (error, result) => {
-            if (error) {
-                console.error( error )
-                return
-            }
-
-            const messageHash : SolidityHash = result.args._contentHash.toString()
-            const messageID : CID = solidityHashToCid(messageHash)
-
-            if (messageID === CIDZero) {
-                // console.log(`[[ Answer ]] ${messageHash}`)
-
-                // Probably 0x0 > 0x0 which Solidity adds to make life simple
-                this.topicOffsets[messageID] = this.topicHashes.length
-                this.topicHashes.push(messageID)
-                return
-            }
-
-            if (typeof this.topicOffsets[messageID] === 'undefined') {
-                const offset = this.topicHashes.length
-                // console.log(`[[ Answer ]] ( ${offset} ) ${messageHash}`)
-
-                this.topicOffsets[messageID] = offset
-                this.topicHashes.push(messageID)
-                const message = new Message( this, messageID, CIDZero, offset )
-
-                this.messages.add(message)
-                this.fillMessage(message.id)
-
-                this.lottery.refresh()
-            }
-        })
-    }
-
-    async watchForComments() {
-        await this.synced
-        const forum = this.contract!
-
-        forum.CommentEvent({}).watch({}, (error, result) => {
-            if (error) {
-                console.error( error )
-                return
-            }
-
-            const parentHash  : SolidityHash = result.args._parentHash.toString()
-            const messageHash : SolidityHash = result.args._contentHash.toString()
-
-            const parentID  = HashUtils.solidityHashToCid(parentHash)
-            const messageID = HashUtils.solidityHashToCid(messageHash)
-
-            // console.log(`[[ Comment ]] ${parentID} > ${messageID}`)
-            const message = new Message( this, messageID, parentID, -1 )
-=======
     async claimWinnings() {
         await this.ready
 
         try {
->>>>>>> e3b6878c
 
             await this.contract!.claimTx().send({})
         } catch (e) {
@@ -367,6 +237,7 @@
 
             message.filled = true
         } catch (e) {
+            console.log('Error with Message ', message, ' Error ', e)
 
             if (!message.error) {
                 setTimeout(() => { this.fillMessage(message.id) }, 100)
@@ -468,20 +339,15 @@
     async voteAndComment(id : CID, direction: number, body: string | null) {
         await this.ready
 
-        // const action = (direction > 0) ? this.actions.upvote : this.actions.downvote
+        const action = (direction > 0) ? this.actions.upvote : this.actions.downvote
 
         if (!body) {
             // Send it to Blockchain
-            // const data: [string, SolidityHash, SolidityHash] = [this.topicOffset(id).toString(), SolidityHashZero, SolidityHashZero]
-            // const result = await this.tokenContractJS.transferAndCall(this.contractAddress, this.voteCost, action, data)
+            const data: [string, SolidityHash, SolidityHash] = [this.topicOffset(id).toString(), SolidityHashZero, SolidityHashZero]
+            const result = await this.tokenContractJS.transferAndCall(this.contractAddress, this.voteCost, action, data)
             // await this.tokenContract!.transferAndCallTx(forum.address, tokenCost, action, this.topicOffset(id).toString()).send({})
-<<<<<<< HEAD
-            // console.log(result)
-            return null
-=======
             console.log(result)
             return
->>>>>>> e3b6878c
         }
 
         const parentID : CID = id
@@ -503,16 +369,6 @@
             ipfsHash = await this.remoteStorage.createMessage(ipfsMessage)
 
             // Send it to Blockchain
-<<<<<<< HEAD
-            // const data : [string, SolidityHash, SolidityHash] = [this.topicOffset(id).toString(), HashUtils.cidToSolidityHash(parentID), HashUtils.cidToSolidityHash(ipfsHash)]
-            // const result = await this.tokenContractJS.transferAndCall(this.contractAddress, this.voteCost, action, data)
-            // await this.tokenContract!.transferAndCallTx(forum.address, tokenCost, action, this.topicOffset(id).toString()).send({})
-            // console.log(result)
-
-            return {
-                id: ipfsHash,
-                ...ipfsMessage
-=======
             const data : [string, SolidityHash, SolidityHash] = [this.topicOffset(id).toString(), HashUtils.cidToSolidityHash(parentID), HashUtils.cidToSolidityHash(ipfsHash)]
             const transaction = await this.tokenContractJS.transferAndCall(this.contractAddress, this.voteCost, action, data)
             // await this.tokenContract!.transferAndCallTx(forum.address, tokenCost, action, this.topicOffset(id).toString()).send({})
@@ -527,7 +383,6 @@
                 myvotes:   0,
                 children:  [],
                 confirmed: false
->>>>>>> e3b6878c
             }
 
             await this.cn.createMessage({ transaction, forumAddress: this.contractAddress, ...messageModel })
@@ -564,22 +419,13 @@
             // Create message and pin it to remote IPFS
             ipfsHash = await this.remoteStorage.createMessage(ipfsMessage)
 
-            // const hashSolidity = HashUtils.cidToSolidityHash(ipfsHash)
+            const hashSolidity = HashUtils.cidToSolidityHash(ipfsHash)
             let parentHashSolidity = ipfsMessage.parent
             if (parentHashSolidity !== SolidityHashZero) {
                 parentHashSolidity = HashUtils.cidToSolidityHash(parentHashSolidity)
             }
 
             // Send it to Blockchain
-<<<<<<< HEAD
-            // const data : string[] = [parentHashSolidity, hashSolidity]
-            // const result = await this.tokenContract!.transferAndCallTx(this.contractAddress, this.postCost, this.actions.post, data).send({})
-            // console.log(result)
-
-            return {
-                id: ipfsHash,
-                ...ipfsMessage
-=======
             const data : string[] = [parentHashSolidity, hashSolidity]
             const transaction = await this.tokenContract!.transferAndCallTx(this.contractAddress, this.postCost, this.actions.post, data).send({})
             console.log(transaction)
@@ -593,7 +439,6 @@
                 myvotes:   0,
                 children:  [],
                 confirmed: false
->>>>>>> e3b6878c
             }
 
             return await this.cn.createMessage({ transaction, forumAddress: this.contractAddress, ...messageModel })
