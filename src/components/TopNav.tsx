import * as React from  'react'
import BigNumber from 'bignumber.js'
import Blockies from 'react-blockies'
import { ToastContainer, toast } from 'react-toastify';

import { MenloFaucet } from '../contracts/MenloFaucet'

import web3 from '../models/Web3'
import { AccountContext, MetamaskStatus, NetworkName, ToastType, withAcct } from '../models/Account'

import 'bootstrap/dist/css/bootstrap.min.css'
import '../App.scss'


const logo = require('../images/BlockOverflow-logo.svg')


interface TopNavProps {
    acct: AccountContext;
}

interface TopNavState {
    url?: string;
}

class TopNav extends React.Component<TopNavProps> {

    state: TopNavState

    constructor(props, context) {
        super(props, context)
        this.onGetTokens = this.onGetTokens.bind(this)

        this.state = {
            url: ''
        }
    }

    componentWillMount() {
        this.getUrl().then((url) => {
            this.setState({ url })
        });
    }

    async onGetTokens() {
        if (this.props.acct.model.status !== MetamaskStatus.Ok) {
            return
        }

        try {
            const faucet = await MenloFaucet.createAndValidate(web3, this.props.acct.model.contractAddresses.MenloFaucet)
            await faucet.dripTx().send({})

            this.props.acct.svc.refreshBalance()
        } catch (e) {
            toast(e, {
                toastId: ToastType.Account,
                autoClose: false,
                closeButton: false
            })
        }
    }

    renderONE() {
        const one = this.props.acct.model.oneBalance

        if (one < 5) {
            return (
                <li className="nav-item token-number">
                    <button className='btn faucet-btn' onClick={ this.onGetTokens }>GET ONE TOKENS FROM TEST FAUCET</button>
                </li>
            )
        }

        return (
            <li className="nav-item token-number">
                <span>{ new BigNumber(one).toFormat(0) }</span>
                <span className="token-one">&nbsp;ONE</span>
            </li>
        )
    }

    async getUrl() : Promise<string> {

        let url = ''

        if (!web3 || !web3.version) {
            return 'https://etherscan.io'
        }

        return new Promise<string>((resolve, reject) => {

            web3.version.getNetwork((err, netId) => {

                switch (netId) {
                    case '4':
                        url = 'https://rinkeby.etherscan.io'
                        break
                    case "42":
                        url = 'https://kovan.etherscan.io'
                        break
                    default:
                        url = 'https://etherscan.io'
                }

                resolve(`${url}/address/${this.props.acct.model.address}`);
            })
        })

    }

    renderAccountStatus() {
        console.log( 'STATUS: ', this.props.acct.model.status )

        if (this.props.acct.model.status === MetamaskStatus.LoggedOut) {
            toast('You must first sign into Metamask to take part in discussions.', {
                toastId: ToastType.Account,
                autoClose: false,
                closeButton: false
            })

            return (
                <ul className="navbar-nav ml-auto">
                    <li className="nav-item token-number">
                        <span className="token-one">Not logged in</span>
                    </li>
                </ul>
            )
        }

        if (this.props.acct.model.status === MetamaskStatus.Uninstalled) {
            toast('Unsupported Browser: Please use Chrome or Brave with the MetaMask browser extension to log in.', {
                toastId: ToastType.Account,
                autoClose: false,
                closeButton: false
            })

            return (
                <ul className="navbar-nav ml-auto">
                    <li className="nav-item token-number">
                        <span className="token-one">No Metamask Extension</span>
                    </li>
                </ul>
            )
        }

        if (this.props.acct.model.status === MetamaskStatus.InvalidNetwork) {
<<<<<<< HEAD
            toast(`Oops, you’re on the ${this.props.acct.model.networkName} Network.  Please switch to the ${NetworkName.Kovan} or ${NetworkName.Rinkeby} Networks.`, {
=======
            toast(`Oops, you’re on the ${this.props.acct.model.networkName} Network.  Please switch to the ${NetworkName.Kovan} or ${NetworkName.Rinkeby} Network.`, {
>>>>>>> 6c530e21
                toastId: ToastType.Account,
                autoClose: false,
                closeButton: false
            })

            return (
                <ul className="navbar-nav ml-auto">
                    <li className="nav-item token-number">
                        <span className="token-one">Wrong Network</span>
                    </li>
                </ul>
            )
        }
        if (this.props.acct.model.status === MetamaskStatus.Error) {
            toast(this.props.acct.model.error, {
                toastId: ToastType.Account,
                autoClose: false,
                closeButton: false
            })

            return (
                <ul className="navbar-nav ml-auto">
                    <li className="nav-item token-number">
                        <span className="token-one">Blockchain Network Error</span>
                    </li>
                </ul>
            )
        }

        if (this.props.acct.model.status === MetamaskStatus.Starting) {
            return (
                <ul className="navbar-nav ml-auto">
                    <li className="nav-item token-number">
                        <span className="token-one">Connecting...</span>
                    </li>
                </ul>
            )
        }

        return (
            <ul className="navbar-nav ml-auto">
                { this.renderONE() }

                <li className="nav-item dropdown">
                    <a className="nav-link dropdown-toggle mr-lg-2"
                       id="messagesDropdown"

                       data-toggle="dropdown"
                       aria-haspopup="true"
                       aria-expanded="false">

                        <span className="user-img">
                            { this.props.acct.model.address &&
                                <Blockies seed={this.props.acct.model.address} size={7} />
                            }
                        </span>
                        <a target="_blank" href={this.state.url} className="name">{ this.props.acct.model.address }</a>

                        { false &&
                        <span className="avatar-indicator text-primary d-none d-lg-blocka">
                            <i className="fa fa-fw fa-circle">3</i>
                        </span>
                        }
                    </a>
                </li>
            </ul>
        )
    }

    render() {
        return (
            <div className="nav-wrapper fixed-top">
                <nav className="navbar navbar-expand-lg navbar-dark bg-dark" id="mainNav">
                    <div className="container">
                        <a className="navbar-brand" href="/">
                            <img src={logo} title="Menlo One" alt="Menlo One" />
                        </a>
                        <button className="navbar-toggler navbar-toggler-right" type="button" data-toggle="collapse"
                            data-target="#navbarResponsive"
                            aria-controls="navbarResponsive" aria-expanded="false" aria-label="Toggle navigation">
                            <span className="navbar-toggler-icon"></span>
                        </button>
                        <div className="collapse navbar-collapse" id="navbarResponsive">
                            <ul className="navbar-nav main ml-auto" style={{ display: 'none' }}>
                                <li className="nav-item"><a href="/" title="Discover">Discover</a></li>
                                <li className="nav-item"><a href="/guild/" title="Guilds">Guilds</a></li>
                                <li className="nav-item"><a href="/wallet/" title="Wallet">Wallet</a></li>
                            </ul>

                            {this.renderAccountStatus()}
                        </div>
                    </div>
                </nav>
                <ToastContainer position={toast.POSITION.TOP_CENTER} />
            </div>
        )
    }
}

export default withAcct(TopNav)<|MERGE_RESOLUTION|>--- conflicted
+++ resolved
@@ -145,11 +145,7 @@
         }
 
         if (this.props.acct.model.status === MetamaskStatus.InvalidNetwork) {
-<<<<<<< HEAD
             toast(`Oops, you’re on the ${this.props.acct.model.networkName} Network.  Please switch to the ${NetworkName.Kovan} or ${NetworkName.Rinkeby} Networks.`, {
-=======
-            toast(`Oops, you’re on the ${this.props.acct.model.networkName} Network.  Please switch to the ${NetworkName.Kovan} or ${NetworkName.Rinkeby} Network.`, {
->>>>>>> 6c530e21
                 toastId: ToastType.Account,
                 autoClose: false,
                 closeButton: false
