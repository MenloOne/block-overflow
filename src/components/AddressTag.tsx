import React, { Component } from 'react'
import ReactTooltip from 'react-tooltip'

<<<<<<< HEAD
import utils from '../utils'

=======
>>>>>>> f564abcb
import './AddressTag.scss'
import { AccountProps, withAcct } from '../models/Account'


interface AddressTagProps extends AccountProps {
    address: string;
    etherscanTab?: string;
    link?: boolean;
    copy?: boolean;
}

interface AddressTagState {
    commandDown: boolean;
    url?: string;
    statusTip?: string;
}

class AddressTag extends Component<AddressTagProps> {

    state : AddressTagState

    constructor(props : AddressTagProps, context) {
        super(props, context)

        this.state = {
            commandDown: false,
            statusTip: ''
        }

        this.onKeyPressedDown = this.onKeyPressedDown.bind(this);
        this.onKeyPressedUp = this.onKeyPressedUp.bind(this);
    }

    componentWillMount() {
<<<<<<< HEAD
        utils.getUrl(this.props).then((url) => {
            this.setState({ url })
        });
=======
        const url = this.props.acct.svc.getEtherscanUrl(this.props.address, this.props.etherscanTab)
        this.setState({ url })
>>>>>>> f564abcb

        document.addEventListener("keydown", this.onKeyPressedDown.bind(this));
        document.addEventListener("keyup", this.onKeyPressedUp.bind(this));
        document.addEventListener("mousemove", this.onMouseMove.bind(this));

    }

    componentWillUnmount() {
        document.removeEventListener("keydown", this.onKeyPressedDown.bind(this));
        document.removeEventListener("keyup", this.onKeyPressedUp.bind(this));
        document.removeEventListener("mousemove", this.onMouseMove.bind(this));
    }

    onMouseMove(e) {
        if (e.metaKey) {
            if (!this.state.commandDown) {
                this.setState({
                    commandDown: true,
                    statusTip: 'Copied!'
                })
            }
        } else {
            if (this.state.commandDown) {
                this.setState({
                    commandDown: false,
                    statusTip: ''
                })
            }
        }
    }

    onKeyPressedDown(e) {
        if (e.keyCode === 91) {
            this.setState({
                commandDown: true,
                statusTip: 'Copied!'
            })
        }
    }

    onKeyPressedUp(e) {
        if (e.keyCode === 91) {
            this.setState({
                commandDown: false,
                statusTip: ''
            })
        }
    }

    onClick(e) {

        if (this.state.commandDown && this.props.copy !== false) {
            localStorage.setItem('Tooltip-CtrlClickToCopy', `${Date.now()}`)
            this.copyTextToClipboard(this.props.address)
            e.preventDefault(true)
            return
        } else {
            window.focus();
            e.stopPropagation();
            localStorage.setItem('Tooltip-ClickToCopy', `${Date.now()}`)
        }
    }

    copyTextToClipboard(text) {

        const textField = document.createElement('textarea')
        textField.innerText = text
        document.body.appendChild(textField)
        textField.select()
        document.execCommand('copy')
        textField.remove()

    }

    render() {
        const { address } = this.props;
        
        const { url, statusTip } = this.state

        const renderContents = () => (
            <span className="AddressTag-container">
                <div className="AddressTag-wrapper">
                    <span className="AddressTag-name-0x">0x</span>
                    <span className="AddressTag-name">{address ? address.slice(2, address.length) : ''}</span>
                    <span className="AddressTag-name-dots">…</span>
                    <ReactTooltip effect="solid" delayHide={1000} placement='top' event={'focus'} eventOff={'focus'} />
                </div>
            </span>)

        return this.props.link ? (
            <a className="AddressTag-link" data-tip={statusTip} href={this.props.link ? url : ''} disabled={!this.props.copy && !this.props.link} target="_blank" onClick={(e) => this.onClick(e)}>
                {renderContents()}
            </a>
        ) : (
            <button className="btn-blank AddressTag-link" data-tip={statusTip} disabled={!this.props.copy && !this.props.link} onClick={(e) => this.onClick(e)}>
                {renderContents()}
            </button>
        )
    }
}

export default withAcct(AddressTag)<|MERGE_RESOLUTION|>--- conflicted
+++ resolved
@@ -1,11 +1,6 @@
 import React, { Component } from 'react'
 import ReactTooltip from 'react-tooltip'
 
-<<<<<<< HEAD
-import utils from '../utils'
-
-=======
->>>>>>> f564abcb
 import './AddressTag.scss'
 import { AccountProps, withAcct } from '../models/Account'
 
@@ -40,14 +35,8 @@
     }
 
     componentWillMount() {
-<<<<<<< HEAD
-        utils.getUrl(this.props).then((url) => {
-            this.setState({ url })
-        });
-=======
         const url = this.props.acct.svc.getEtherscanUrl(this.props.address, this.props.etherscanTab)
         this.setState({ url })
->>>>>>> f564abcb
 
         document.addEventListener("keydown", this.onKeyPressedDown.bind(this));
         document.addEventListener("keyup", this.onKeyPressedUp.bind(this));
